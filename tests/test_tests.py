# This file is part of the
#   Bartolina Project (https://github.com/exiliadadelsur/Bartolina).
# Copyright (c) 2020 Noelia Rocío Perez and Claudio Antonio Lopez Cortez
# License: MIT
#   Full Text: https://github.com/exiliadadelsur/Bartolina/blob/master/LICENSE

from astropy.table import Table

import bartolina

import numpy as np

import pytest


@pytest.fixture(scope="session")
def bt():
    gal = Table.read("../resources/SDSS.fits")
    rzs = bartolina.ReZSpace(gal["RAJ2000"], gal["DEJ2000"], gal["z"])
    return rzs


def test_radius(bt):
    xyz = bt._xyzcoordinates()
    groups = bt._groups(xyz)
    # identify id cluster with 40 members
    idcl, numcl = np.unique(groups, return_counts=True)
    idcl = idcl[numcl <= 40]
    numcl = numcl[numcl <= 40]
    idcl[np.argsort(numcl)[::-1][0]]
    idclmax = idcl[np.argsort(numcl)[::-1][0]]
    # radius calculation
    radius = bt._radius(
        bt.ra[groups == idclmax],
        bt.dec[groups == idclmax],
        bt.z[groups == idclmax],
    )
    # halo with 40 members must have a virial radius less than 3 Mpc
    assert radius < 3


def test_zcenter(bt):
    xyz = bt._xyzcoordinates()
    groups = bt._groups(xyz)
    # identify id cluster with 40 members
    idcl, numcl = np.unique(groups, return_counts=True)
    idcl = idcl[numcl <= 40]
    numcl = numcl[numcl <= 40]
    idcl[np.argsort(numcl)[::-1][0]]
    idclmax = idcl[np.argsort(numcl)[::-1][0]]
    # find centers and their redshifts
    xyz = xyz[groups == idclmax]
    z = bt.z[groups == idclmax]
    xcen, ycen, zcen, dc_center_i, redshift_center = bt._centers(xyz, z)
    # center must have redshift between halo's redshifts limits
    assert redshift_center < z.max()


def test_numhalo(bt):
    xyz = bt._xyzcoordinates()
    groups = bt._groups(xyz)
    unique_elements, counts_elements = np.unique(groups, return_counts=True)
    numhalo = np.sum([counts_elements > 150])
    assert numhalo == 14


def test_hmass(bt):
    xyz = bt._xyzcoordinates()
    groups = bt._groups(xyz)
    # identify id cluster with 40 members
    idcl, numcl = np.unique(groups, return_counts=True)
    idcl = idcl[numcl <= 40]
    numcl = numcl[numcl <= 40]
    idcl[np.argsort(numcl)[::-1][0]]
    idclmax = idcl[np.argsort(numcl)[::-1][0]]

    radius = bt._radius(
        bt.ra[groups == idclmax],
        bt.dec[groups == idclmax],
        bt.z[groups == idclmax],
    )

    xyz = xyz[groups == idclmax]
    z = bt.z[groups == idclmax]
    xcen, ycen, zcen, dc_center_i, redshift_center = bt._centers(xyz, z)

    hmass = bt._halomass(radius, redshift_center)

    assert hmass < 10 ** 16


# def test_grid3d(bt):

#    bt.halos()
#    bt.kaisercorr()
#    unique_elements, counts_elements = np.unique(
#        bt.valingrid, axis=0, return_counts=True
#    )
#    assert len(unique_elements) == len(counts_elements)


# def test_FoGcorr(bt):

<<<<<<< HEAD
#    bt.halos()
#    dcCorr, zCorr = bt.fogcorr(seedvalue=1234)
#    assert dcCorr.max() < 1120
=======
    bt.halos()
    dcCorr, zCorr = bt.fogcorr(seedvalue=1234)
    assert dcCorr.max() < 1120


def test_bias(bt):

    bias = bt._bias(100, 10 ** 12.5, 0.27)
    assert bias == 1.00714324
>>>>>>> 727e67b4
<|MERGE_RESOLUTION|>--- conflicted
+++ resolved
@@ -88,6 +88,10 @@
 
     assert hmass < 10 ** 16
 
+#def test_bias(bt):
+
+#    bias = bt._bias(100, 10 ** 12.5, 0.27)
+#    assert bias == np.array([1.00714324])
 
 # def test_grid3d(bt):
 
@@ -101,18 +105,8 @@
 
 # def test_FoGcorr(bt):
 
-<<<<<<< HEAD
 #    bt.halos()
 #    dcCorr, zCorr = bt.fogcorr(seedvalue=1234)
 #    assert dcCorr.max() < 1120
-=======
-    bt.halos()
-    dcCorr, zCorr = bt.fogcorr(seedvalue=1234)
-    assert dcCorr.max() < 1120
 
 
-def test_bias(bt):
-
-    bias = bt._bias(100, 10 ** 12.5, 0.27)
-    assert bias == 1.00714324
->>>>>>> 727e67b4

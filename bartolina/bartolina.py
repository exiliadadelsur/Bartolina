--- conflicted
+++ resolved
@@ -129,7 +129,10 @@
     ra = attr.ib()
     dec = attr.ib()
     z = attr.ib()
-    cosmo = attr.ib(default=LambdaCDM(H0=100, Om0=0.27, Ode0=0.73))
+    cosmo = attr.ib()
+    @cosmo.default
+    def _cosmo_default(self):
+        return LambdaCDM(H0=100, Om0=0.27, Ode0=0.73)                    
     Mth = attr.ib(default=(10 ** 12.5))
     delta_c = attr.ib(default="200m")
 
@@ -399,6 +402,7 @@
             dc_center[i] = dc
             z_center[i] = z_cen
             # halo mass
+            # use a Navarro profile (Navarro et al. 1997) [1]
             model = NFWProfile(self.cosmo, z_cen, mdef=self.delta_c)
             hmass[i] = model.halo_radius_to_halo_mass(radius[i])
         return xyzcenters, dc_center, z_center, radius, hmass
@@ -418,7 +422,7 @@
 
         Notes
         -----
-        To perform the calculation we have implemented cluster_toolkit.
+        To perform the calculation we have implemented cluster_toolkit package.
 
         """
         pars = camb.CAMBparams()
@@ -571,11 +575,7 @@
 
         liminf, limsup = self.grid3d_gridlim(inf, sup)
 
-<<<<<<< HEAD
-        valingrid = self._grid3dcells(liminf, limsup, centers, N_GRID_CELLS)
-=======
-        valingrid = self.grid3dcells(liminf, limsup, centers, 24)
->>>>>>> e1868090
+        valingrid = self.grid3dcells(liminf, limsup, centers, N_GRID_CELLS)
 
         return valingrid
 
@@ -780,15 +780,10 @@
         bhm = self.bias(self.cosmo.H0.value, self.Mth, self.cosmo.Om0)
 
         # Calculate overdensity field
-<<<<<<< HEAD
-        delta = self._density(valingrid, halos.mass, N_GRID_CELLS)
-=======
-        delta = self.density(valingrid, halos.mass, 1024)
->>>>>>> e1868090
+        delta = self.density(valingrid, halos.mass, N_GRID_CELLS)
 
         f = self.calcf(self.cosmo.Om0, self.cosmo.Ode0)
 
-<<<<<<< HEAD
         inf, sup = self._grid3d_axislim(halos.xyzcenters, halos.labels_h_massive)
         liminf, limsup = self._grid3d_gridlim(inf, sup)
         kx0 = fftpack.fftfreq(N_GRID_CELLS, d=(limsup[0]-liminf[0])/N_GRID_CELLS)
@@ -802,13 +797,7 @@
 
         v= np.sqrt(vx**2 + vy**2 + vz**2)
         
-        zkaisercorr = self._zkaisercorr(halos.z_centers, v)
-=======
-        ################################################################
-        v = fftpack.ifft(self.cosmo.H0 * 1 * f * fftpack.fft(delta) / bhm)
-
         zkaisercorr = self.zkaisercorr(halos.z_centers, v)
->>>>>>> e1868090
 
         dckaisercorr = self.cosmo.comoving_distance(zkaisercorr)
 

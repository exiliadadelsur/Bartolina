# This file is part of the
#   Bartolina Project (https://github.com/exiliadadelsur/Bartolina).
# Copyright (c) 2020 Noelia Rocío Perez and Claudio Antonio Lopez Cortez
# License: MIT
#   Full Text: https://github.com/exiliadadelsur/Bartolina/blob/master/LICENSE

"""Bartolina : real space reconstruction algorithm for redshift."""

from astropy import constants as const
from astropy import units as u
from astropy.coordinates import SkyCoord
from astropy.cosmology import LambdaCDM, z_at_value

import attr

import camb
from camb import model

from cluster_toolkit import bias

from halotools.empirical_models import NFWProfile

import numpy as np

import pandas as pd

from sklearn.cluster import DBSCAN


@attr.s(frozen=True)
class Halo(object):
    """Store properties of dark matter halos."""

    xyzcenters = attr.ib()
    dc_centers = attr.ib()
    z_centers = attr.ib()
    radius = attr.ib()
    mass = attr.ib()
    labels_h_massive = attr.ib()


@attr.s(frozen=True)
class GalInGroup(object):
    """Store clustering results."""

    groups = attr.ib()
    id_groups = attr.ib()


# ============================================================================
# MAIN CLASS
# ============================================================================


@attr.s
class ReZSpace(object):
    """Real space reconstruction algorithm.

    This class have methods for corrects galaxy positions affected by Kaiser
    and Finger of God (FoG) effects.

    Parameters
    ----------
    ra : array_like
         Right ascension astronomy coordinate in decimal degrees.
    dec : array_like
          Declination astronomy coordinate in decimal degrees.
    z : array_like
        Observational redshift.
    cosmo : object, optional
            Instance of an astropy cosmology. Default cosmology is
            LambdaCDM with H0=100, Om0=0.27, Ode0=0.73.
    Mth : float, optional
          The threshold mass that determines massive halos in solar mass.
          Default is 10 ** 12.5.
    delta_c : string, optional
              Overdensity constant. Default is "200m".

    Methods
    -------
    kaisercorr
        Corrects the Kaiser effect only.
    fogcorr
        Corrects the Finger of God effect only.
    realspace
        Corrects both effects (Kaiser and FoG).

    Notes:
    ------
    For the corrections is needed the center, radius and mass of
    each dark matter halo. For this, we consider the geometric center, and the
    mass is calculated following a NFW profile (Navarro et al. 1997 [1]).
    The radius is estimated as in Merchán & Zandivarez (2005) [2].
    The threshold mass is used to determine which of the halos are massive.
    This is, massive halos are those whose mass are higher than the threshold
    mass.
    For the identification of halos we use the DBSCAN method of scikit-learn
    package, selecting the eps and min_samples parameters to obtanied the same
    galaxy groups of Zapata et al. (2009) [3] that have more of 150 members.

    References:
    -----------
    [1] Navarro J. F., Frenk C. S., White S. D., 1997, Apj, 490, 493
    [2] Merchán M., Zandivarez A., 2005, Apj, 630, 759
    [3] Zapata T., Pérez J., Padilla N., & Tissera P., 2009, MNRAS, 394, 2229


    """

    # User input params
    ra = attr.ib()
    dec = attr.ib()
    z = attr.ib()
    cosmo = attr.ib(default=LambdaCDM(H0=100, Om0=0.27, Ode0=0.73))
    Mth = attr.ib(default=(10 ** 12.5))
    delta_c = attr.ib(default="200m")

    # ========================================================================
    # Internal methods
    # ========================================================================

    def _dark_matter_halos(self):
        """Find properties of massive dark matter halos.

        Find massive dark matter halos and cartesian coordinates of his
        centers. Necesary for all the other methods.
        Properties of halos: geometric center, comoving distance to center,
        redshift to center, radius of halo and mass of halo.

        """
        # cartesian coordinates for galaxies
        xyz = self._xyzcoordinates()
        # finding group of galaxies
        groups, id_groups = self._groups(xyz)
        # distance and redshifts to halo center
        # radius and mass of halo
        xyz_c, dc_c, z_c, rad, mass = self._group_prop(id_groups, groups, xyz)
        # selec massive halos
        labels_h_massive = np.where(mass > self.Mth)
        # store results of clustering
        galingroups = GalInGroup(groups, id_groups)
        # store properties of halos
        halos = Halo(xyz_c, dc_c, z_c, rad, mass, labels_h_massive)
        return halos, galingroups

    def _xyzcoordinates(self):
        """x, y, z cartesian coordinates to galaxies."""
        # comoving distance to galaxies
        dc = self.cosmo.comoving_distance(self.z)
        # set Ra and Dec in degrees. Comoving distance in Mpc
        c = SkyCoord(
            ra=np.array(self.ra) * u.degree,
            dec=np.array(self.dec) * u.degree,
            distance=np.array(dc) * u.mpc,
        )
        # creat an array with the results
        xyz = np.array([c.cartesian.x, c.cartesian.y, c.cartesian.z]).T
        return xyz

    def _groups(self, xyz):
        """Clustering of galaxies."""
        # set weights for clustering
        weights = self.z * 100
        # clustering of galaxies
        clustering = DBSCAN(eps=1.2, min_samples=24)
        clustering.fit(xyz, sample_weight=weights)
        # select only galaxies in groups
        unique_elements, counts_elements = np.unique(
            clustering.labels_, return_counts=True
        )
        return clustering.labels_, unique_elements

    def _radius(self, ra, dec, z):
        """Radius of dark matter halos."""
        # number of galaxies
        galnum = len(ra)
        # comoving distance to galaxies
        dc = self.cosmo.comoving_distance(z)
        # prepare the coordinates for distance calculation
        c1 = SkyCoord(np.array(ra) * u.deg, np.array(dec) * u.deg)
        c2 = SkyCoord(np.array(ra) * u.deg, np.array(dec) * u.deg)
        # equation 6 of Merchán & Zandivarez (2005) [1]
        sum_rij = 0
        indi = np.arange(galnum)
        for i in indi:
            sep = c1[i].separation(c2[np.where(indi > i)])
            rp_rad = sep.radian
            rp_mpc = dc[i] * rp_rad
            rij = 1 / rp_mpc.value
            sum_rij = sum_rij + np.sum(rij)
        radius = (galnum * (galnum - 1) / (sum_rij)) * (np.pi / 2)
        return radius

    def _centers(self, xyz, z):
        """Properties of centers of each halo."""
        # cartesian coordinates
        xcenter = np.mean(xyz[:, 0])
        ycenter = np.mean(xyz[:, 1])
        zcenter = np.mean(xyz[:, 2])
        # comoving distance to center
        dc_center_i = np.sqrt(xcenter ** 2 + ycenter ** 2 + zcenter ** 2)
        # redshift to center
        redshift_center = z_at_value(
            self.cosmo.comoving_distance,
            dc_center_i * u.Mpc,
            zmin=z.min() - 0.01,
            zmax=z.max() + 0.01,
        )
        return xcenter, ycenter, zcenter, dc_center_i, redshift_center

    def _halomass(self, radius, z_center):
        """Mass of halo."""
        # use a Navarro profile (Navarro et al. 1997) [1]
        model = NFWProfile(self.cosmo, z_center, mdef=self.delta_c)
        hmass = model.halo_radius_to_halo_mass(radius)
        return hmass

    def _group_prop(self, id_groups, groups, xyz):
        """Properties of halos."""
        # select only galaxies in groups
        galincluster = id_groups[id_groups > -1]
        # arrays to store return results
        xyzcenters = np.empty([len(galincluster), 3])
        dc_center = np.empty([len(galincluster)])
        hmass = np.empty([len(galincluster)])
        z_center = np.empty([len(galincluster)])
        radius = np.empty([len(galincluster)])
        # run for each group of galaxies
        for i in galincluster:
            mask = [groups == i]
            # halo radius
            radius[i] = self._radius(
                self.ra[mask], self.dec[mask], self.z[mask]
            )
            # halo center
            x, y, z, dc, z_cen = self._centers(xyz[mask], self.z[mask])
            xyzcenters[i, 0] = x
            xyzcenters[i, 1] = y
            xyzcenters[i, 2] = z
            dc_center[i] = dc
            z_center[i] = z_cen
            # halo mass
            model = NFWProfile(self.cosmo, z_cen, mdef=self.delta_c)
            hmass[i] = model.halo_radius_to_halo_mass(radius[i])
        return xyzcenters, dc_center, z_center, radius, hmass

    def _bias(self, h0, mth, omega_m):
        pars = camb.CAMBparams()
        pars.set_cosmology(h0, ombh2=0.022, omch2=0.122)
        pars.set_dark_energy(w=-1.0)
        pars.InitPower.set_params(ns=0.965)
        pars.set_matter_power(redshifts=[0.0, 0.8], kmax=2.0)

        pars.NonLinear = model.NonLinear_none
        results = camb.get_results(pars)
        kh, z, pk = results.get_matter_power_spectrum(
            minkh=1e-4, maxkh=1, npoints=1000
        )
        bhm = bias.bias_at_M(mth, kh, pk, omega_m)
        return bhm

    def _dc_fog_corr(
        self, abs_mag, halos, galingroups, mag_threshold=-20.5, seedvalue=None
    ):
        """Corrected comoving distance."""
        # array to store return results
        dcfogcorr = np.zeros(len(self.z))
        # run for each massive halo
        for i in halos.labels_h_massive[0]:
            # select only galaxies with magnitudes over than -20.5
            sat_gal_mask = (galingroups.groups == i) * (
                abs_mag > mag_threshold
            )
            # number of galaxies for corrections
            numgal = np.sum(sat_gal_mask)
            # Monte Carlo simulation for distance
            nfw = NFWProfile(self.cosmo, halos.z_centers[i], mdef=self.delta_c)
            radial_positions_pos = nfw.mc_generate_nfw_radial_positions(
                num_pts=300000, halo_radius=halos.radius[i], seed=seedvalue
            )
            radial_positions_neg = nfw.mc_generate_nfw_radial_positions(
                num_pts=300000, halo_radius=halos.radius[i], seed=seedvalue
            )
            radial_positions_neg = -1 * radial_positions_neg
            radial_positions = np.r_[
                radial_positions_pos, radial_positions_neg
            ]
            # random choice of distance for each galaxy
            dc = np.random.choice(radial_positions, size=numgal)
            # combine Monte Carlo distance and distance to halo center
            dcfogcorr[sat_gal_mask] = halos.dc_centers[i] + dc
        return dcfogcorr, halos.dc_centers, halos.radius, galingroups.groups

    def _z_fog_corr(
        self, dcfogcorr, abs_mag, halos, galingroups, mag_threshold=-20.5
    ):
        """Corrected redshift."""
        # array to store return results
        zfogcorr = np.zeros(len(self.z))
        # run for each massive halo
        for i in halos.labels_h_massive[0]:
            # select only galaxies with magnitudes over than -20.5
            sat_gal_mask = (galingroups.groups == i) * (
                abs_mag > mag_threshold
            )
            # number of galaxies for corrections
            numgal = np.sum(sat_gal_mask)
            z_galaxies = np.zeros(numgal)
            dc_galaxies = dcfogcorr[sat_gal_mask]
            redshift = self.z[sat_gal_mask]
            # corrected redshift of each galaxy
            # run for each galaxy
            for j in range(numgal):
                z_galaxies[j] = z_at_value(
                    self.cosmo.comoving_distance,
                    dc_galaxies[j] * u.Mpc,
                    zmin=redshift.min() - 0.01,
                    zmax=redshift.max() + 0.01,
                )
            zfogcorr[sat_gal_mask] = z_galaxies
        return zfogcorr

<<<<<<< HEAD
    def _z_realspace(self, dc, halos, galingroups):
        zcorr = np.zeros(len(self.z))
        for i in halos.labels_h_massive[0]:
            numgal = np.sum(galingroups.groups == i)
            z_galaxies = np.zeros(numgal)
            dc_galaxies = dc[galingroups.groups == i]
            redshift = self.z[galingroups.groups == i]
            # run for each galaxy
            for j in range(numgal):
                z_galaxies[j] = z_at_value(
                    self.cosmo.comoving_distance,
                    dc_galaxies[j] * u.Mpc,
                    zmin=redshift.min() - 0.01,
                    zmax=redshift.max() + 0.01,
                )
            zcorr[galingroups.groups == i] = z_galaxies
        return zcorr

    # ========================================================================
    # Public methods
    # ========================================================================

    def kaisercorr(self):
        """Corrects the Kaiser effect.

        Returns
        -------
        dckaisercorr : array_like
            Comoving distance to each galaxy after apply corrections for
            Kaiser effect. Array has the same lengh that the input
            array z.
        zkaisercorr : array_like
            Redshift of galaxies after apply corrections for Kaiser
            effect. Array has the same lengh that the input array z.

        """
        self.xyzcenters = self.xyzcenters[self.labelshmassive]
=======
    def _grid3d(self, centros, labels):
        centros = centros[labels]
>>>>>>> 2801b78a
        inf = np.array(
            [
                centros[:, 0].min(),
                centros[:, 1].min(),
                centros[:, 2].min(),
            ]
        )
        sup = np.array(
            [
                centros[:, 0].max(),
                centros[:, 1].max(),
                centros[:, 2].max(),
            ]
        )
        rangeaxis = sup - inf
        maxaxis = np.argmax(rangeaxis)
        liminf = np.zeros((3))
        limsup = np.zeros((3))
        for i in range(3):
            if i == maxaxis:
                liminf[i] = inf[i] - 50
                limsup[i] = sup[i] + 50
            else:
                liminf[i] = (
                    inf[i] - (rangeaxis[maxaxis] + 100 - rangeaxis[i]) / 2
                )
                limsup[i] = (
                    sup[i] + (rangeaxis[maxaxis] + 100 - rangeaxis[i]) / 2
                )

        binesx = np.linspace(liminf[0], limsup[0], 1025)
        binesy = np.linspace(liminf[1], limsup[1], 1025)
        binesz = np.linspace(liminf[2], limsup[2], 1025)
        binnum = np.arange(0, 1024)
        xdist = pd.cut(centros[:, 0], bins=binesx, labels=binnum)
        ydist = pd.cut(centros[:, 1], bins=binesy, labels=binnum)
        zdist = pd.cut(centros[:, 2], bins=binesz, labels=binnum)
        valingrid = np.array(
            [
                np.array([xdist]),
                np.array([ydist]),
                np.array([zdist]),
            ]
        ).T
        return valingrid

    def _density(self, valingrid, mass, n):

        x = np.arange(0, n)
        cube = np.array(np.meshgrid(x, x, x)).T.reshape(-1, 3)
        indexcube = np.zeros(n ** 3)
        for i in range(len(valingrid)):
            var = cube - valingrid[i]
            idcellsempty = np.where(
                (var[:, 0] == 0) & (var[:, 1] == 0) & (var[:, 2] == 0)
            )
            indexcube[idcellsempty] = mass[i]

        rho_h = np.sum(mass) / (n ** 3)
        delta = np.where(indexcube == 0, rho_h, indexcube)
        return delta

    # ========================================================================
    # Public methods
    # ========================================================================

    def kaisercorr(self):
        """Corrects the Kaiser effect.

        Returns
        -------
        dckaisercorr : array_like
            Comoving distance to each galaxy after apply corrections for
            Kaiser effect. Array has the same lengh that the input
            array z.
        zkaisercorr : array_like
            Redshift of galaxies after apply corrections for Kaiser
            effect. Array has the same lengh that the input array z.

        """

        # Construct the 3d grid and return the cells in which the centers
        # of the halos are found
        valingrid = self._grid3d(Halo.xyzcenters, Halo.labels_h_massive)

        # Calculate bias
        bhm = self._bias(self.cosmo.H0, self.Mth, self.cosmo.Om0)

        # Calculate overdensity field
        delta = self._density(valingrid, Halo.mass, 1024)

        f = self.cosmo.Om0 ** 0.6 + 1 / 70 * self.cosmo.Ode0 * (
            1 + self.cosmo.Om0
        )

        ################################################################
        v = np.fft.fft(self.cosmo.H0 * 1 * f * np.fft.fft(delta) / bhm)

        zkaisercorr = np.zeros((len(self.clustering.labels_)))

        for i in self.unique_elements:
            masc = [self.clustering.labels_ == i]
            zkaisercorr[masc] = (self.z[masc] - v[i] / const.c.value) / (
                1 + v[i] / const.c.value
            )

        dckaisercorr = self.cosmo.comoving_distance(zkaisercorr)

        return dckaisercorr, zkaisercorr, v

    #   reconstructed Kaiser space; based on correcting for FoG effect only
    def fogcorr(self, abs_mag, mag_threshold=-20.5, seedvalue=None):
        """Corrects the Finger of God effect only.

        Parameters
        ----------
        abs_mag : array_like
            Absolute magnitudes of galaxies.
        mag_threshold : float, optional
            The threshold absolute magnitude that determines luminous center
            galaxies of each group. Default is -20.5.
        seedvalue : int, optional
            Random number seed used in the Monte Carlo realization.
            Default is None, which will produce stochastic results.

        Returns
        -------
        dcfogcorr : array_like
            Comoving distance to each galaxy after apply corrections for
            FoG effect. Array has the same lengh that the input
            array z.
        zfogcorr : array_like
            Redshift of galaxies after apply corrections for FoG
            effect. Array has the same lengh that the input array z.

        Example
        --------
        >>> rzs = bt.ReZSpace(ra, dec, z)
        >>> dcfogcorr, zfogcorr = rzs.fogcorr(mags)

        Notes:
        ------
        This method use a Monte Carlo simulation to produce a NFW profile for
        the distances. The obtained distribution has 300000 values.
        Positions of luminous center galaxies are not corrected, only
        satellite galaxies. For this is use the magnitude threshold.


        """
        # halo properties
        halos, galingroups = self._dark_matter_halos()
        dcfogcorr, dc_centers, radius, groups = self._dc_fog_corr(
            abs_mag, halos, galingroups, mag_threshold, seedvalue
        )
        zfogcorr = self._z_fog_corr(
            dcfogcorr, abs_mag, halos, galingroups, mag_threshold
        )
        dcfogcorr[dcfogcorr == 0] = self.cosmo.comoving_distance(
            self.z[dcfogcorr == 0]
        )
        zfogcorr[zfogcorr == 0] = self.z[zfogcorr == 0]
        return dcfogcorr, zfogcorr

    #    Re-real space reconstructed real space; based on correcting redshift
    #    space distortions
    def realspace(self, abs_mag, mag_threshold=-20.5, seedvalue=None):
        """Corrects Kaiser and FoG effect.

        Parameters
        ----------
        abs_mag : array_like
            Absolute magnitudes of galaxies.
        mag_threshold : float, optional
            The threshold absolute magnitude that determines luminous center
            galaxies of each group. Default is -20.5.
        seedvalue : int, optional
            Random number seed used in the Monte Carlo realization.
            Default is None, which will produce stochastic results.

        Returns
        -------
        dc : array_like
            Comoving distance to each galaxy after apply corrections for
            Kaiser and FoG effects. Array has the same lengh that the input
            array z.
        zcorr : array_like
            Redshift of galaxies after apply corrections for Kaiser and FoG
            effects. Array has the same lengh that the input array z.

        Notes:
        ------
        This method calls Kaisercorrr and Fogcorr methods, and combains
        their results.
        The method fogcorr use a Monte Carlo simulation to produce a NFW
        profile for the distances. The obtained distribution has 300000
        values.
        Positions of luminous center galaxies are not corrected for fogcorr,
        only satellite galaxies. For this is use the magnitude threshold.

        """
        # array to store return results
        dc = np.zeros(len(self.z))
        # properties of halos
        halos, galingroups = self._dark_matter_halos()
        # FoG correction with fogcorr method
        dcfogcorr, zfogcorr = self.fogcorr(abs_mag, mag_threshold, seedvalue)
        # Kaiser correction with kaisercorr method
        dckaisercorr, zkaisercorr, v_cen = self.kaisercorr()
        # combine the two results
        ids = galingroups.id_groups[galingroups.id_groups > -1]
        for i in ids:
            mask = [galingroups.groups == i]
            dc[mask] = (self.z[mask] - v_cen[i] / const.c.value) / (
                1 + v_cen[i] / const.c.value
            )
        # corrected redshift of each galaxy
        # run for each massive halo
        zcorr = self._z_realspace(dc, halos, galingroups)
        return dc, zcorr<|MERGE_RESOLUTION|>--- conflicted
+++ resolved
@@ -320,7 +320,70 @@
             zfogcorr[sat_gal_mask] = z_galaxies
         return zfogcorr
 
-<<<<<<< HEAD
+    def _grid3d(self, centros, labels):
+        centros = centros[labels]
+        inf = np.array(
+            [
+                centros[:, 0].min(),
+                centros[:, 1].min(),
+                centros[:, 2].min(),
+            ]
+        )
+        sup = np.array(
+            [
+                centros[:, 0].max(),
+                centros[:, 1].max(),
+                centros[:, 2].max(),
+            ]
+        )
+        rangeaxis = sup - inf
+        maxaxis = np.argmax(rangeaxis)
+        liminf = np.zeros((3))
+        limsup = np.zeros((3))
+        for i in range(3):
+            if i == maxaxis:
+                liminf[i] = inf[i] - 50
+                limsup[i] = sup[i] + 50
+            else:
+                liminf[i] = (
+                    inf[i] - (rangeaxis[maxaxis] + 100 - rangeaxis[i]) / 2
+                )
+                limsup[i] = (
+                    sup[i] + (rangeaxis[maxaxis] + 100 - rangeaxis[i]) / 2
+                )
+
+        binesx = np.linspace(liminf[0], limsup[0], 1025)
+        binesy = np.linspace(liminf[1], limsup[1], 1025)
+        binesz = np.linspace(liminf[2], limsup[2], 1025)
+        binnum = np.arange(0, 1024)
+        xdist = pd.cut(centros[:, 0], bins=binesx, labels=binnum)
+        ydist = pd.cut(centros[:, 1], bins=binesy, labels=binnum)
+        zdist = pd.cut(centros[:, 2], bins=binesz, labels=binnum)
+        valingrid = np.array(
+            [
+                np.array([xdist]),
+                np.array([ydist]),
+                np.array([zdist]),
+            ]
+        ).T
+        return valingrid
+
+    def _density(self, valingrid, mass, n):
+
+        x = np.arange(0, n)
+        cube = np.array(np.meshgrid(x, x, x)).T.reshape(-1, 3)
+        indexcube = np.zeros(n ** 3)
+        for i in range(len(valingrid)):
+            var = cube - valingrid[i]
+            idcellsempty = np.where(
+                (var[:, 0] == 0) & (var[:, 1] == 0) & (var[:, 2] == 0)
+            )
+            indexcube[idcellsempty] = mass[i]
+
+        rho_h = np.sum(mass) / (n ** 3)
+        delta = np.where(indexcube == 0, rho_h, indexcube)
+        return delta
+
     def _z_realspace(self, dc, halos, galingroups):
         zcorr = np.zeros(len(self.z))
         for i in halos.labels_h_massive[0]:
@@ -338,92 +401,7 @@
                 )
             zcorr[galingroups.groups == i] = z_galaxies
         return zcorr
-
-    # ========================================================================
-    # Public methods
-    # ========================================================================
-
-    def kaisercorr(self):
-        """Corrects the Kaiser effect.
-
-        Returns
-        -------
-        dckaisercorr : array_like
-            Comoving distance to each galaxy after apply corrections for
-            Kaiser effect. Array has the same lengh that the input
-            array z.
-        zkaisercorr : array_like
-            Redshift of galaxies after apply corrections for Kaiser
-            effect. Array has the same lengh that the input array z.
-
-        """
-        self.xyzcenters = self.xyzcenters[self.labelshmassive]
-=======
-    def _grid3d(self, centros, labels):
-        centros = centros[labels]
->>>>>>> 2801b78a
-        inf = np.array(
-            [
-                centros[:, 0].min(),
-                centros[:, 1].min(),
-                centros[:, 2].min(),
-            ]
-        )
-        sup = np.array(
-            [
-                centros[:, 0].max(),
-                centros[:, 1].max(),
-                centros[:, 2].max(),
-            ]
-        )
-        rangeaxis = sup - inf
-        maxaxis = np.argmax(rangeaxis)
-        liminf = np.zeros((3))
-        limsup = np.zeros((3))
-        for i in range(3):
-            if i == maxaxis:
-                liminf[i] = inf[i] - 50
-                limsup[i] = sup[i] + 50
-            else:
-                liminf[i] = (
-                    inf[i] - (rangeaxis[maxaxis] + 100 - rangeaxis[i]) / 2
-                )
-                limsup[i] = (
-                    sup[i] + (rangeaxis[maxaxis] + 100 - rangeaxis[i]) / 2
-                )
-
-        binesx = np.linspace(liminf[0], limsup[0], 1025)
-        binesy = np.linspace(liminf[1], limsup[1], 1025)
-        binesz = np.linspace(liminf[2], limsup[2], 1025)
-        binnum = np.arange(0, 1024)
-        xdist = pd.cut(centros[:, 0], bins=binesx, labels=binnum)
-        ydist = pd.cut(centros[:, 1], bins=binesy, labels=binnum)
-        zdist = pd.cut(centros[:, 2], bins=binesz, labels=binnum)
-        valingrid = np.array(
-            [
-                np.array([xdist]),
-                np.array([ydist]),
-                np.array([zdist]),
-            ]
-        ).T
-        return valingrid
-
-    def _density(self, valingrid, mass, n):
-
-        x = np.arange(0, n)
-        cube = np.array(np.meshgrid(x, x, x)).T.reshape(-1, 3)
-        indexcube = np.zeros(n ** 3)
-        for i in range(len(valingrid)):
-            var = cube - valingrid[i]
-            idcellsempty = np.where(
-                (var[:, 0] == 0) & (var[:, 1] == 0) & (var[:, 2] == 0)
-            )
-            indexcube[idcellsempty] = mass[i]
-
-        rho_h = np.sum(mass) / (n ** 3)
-        delta = np.where(indexcube == 0, rho_h, indexcube)
-        return delta
-
+    
     # ========================================================================
     # Public methods
     # ========================================================================

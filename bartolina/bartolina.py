--- conflicted
+++ resolved
@@ -871,7 +871,6 @@
 
         f = self.calcf(self.cosmo.Om0, self.cosmo.Ode0)
 
-<<<<<<< HEAD
         inf, sup = self._grid3d_axislim(halos.xyzcenters, halos.labels_h_massive)
         liminf, limsup = self._grid3d_gridlim(inf, sup)
         kx0 = fftpack.fftfreq(N_GRID_CELLS, d=(limsup[0]-liminf[0])/N_GRID_CELLS)
@@ -885,15 +884,9 @@
 
         v= np.sqrt(vx**2 + vy**2 + vz**2)
         
-        zkaisercorr = self.zkaisercorr(halos.z_centers, v)
-=======
-        ################################################################
-        v = fftpack.ifft(self.cosmo.H0 * 1 * f * fftpack.fft(delta) / bhm)
-
         zkaisercorr = self.zkaisercorr(
-            halos.z_centers, v, halos.mass, delta, 1024
-        )
->>>>>>> 7fb24944
+            halos.z_centers, v, halos.mass, delta, N_GRID_CELLS
+        )
 
         dckaisercorr = self.cosmo.comoving_distance(zkaisercorr)
 

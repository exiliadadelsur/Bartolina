--- conflicted
+++ resolved
@@ -28,22 +28,22 @@
 
 
 @attr.s(frozen=True)
-class Halo:
+class Halo(object):
     """Properties of dark matter halos"""
-    
+
     xyzcenters = attr.ib()
     dc_centers = attr.ib()
     z_centers = attr.ib()
     radius = attr.ib()
-    mass = attr.ib()    
+    mass = attr.ib()
     labels_h_massive = attr.ib()
 
 
 @attr.s(frozen=True)
-class GalInGroups:
+class GalInGroups(object):
     """Clustering results"""
-    
-    groups  = attr.ib()
+
+    groups = attr.ib()
     id_groups = attr.ib()
 
 
@@ -106,12 +106,12 @@
         # finding group of galaxies
         groups, id_groups = self._groups(xyz)
         # mass and center, for each group
-        xyz_c, dc_c, z_c, rad, mass = self._group_prop(id_groups, groups, xyz)        
+        xyz_c, dc_c, z_c, rad, mass = self._group_prop(id_groups, groups, xyz)
         # selec massive halos
         labels_h_massive = np.where(mass > self.Mth)
         GalInGroups(groups, id_groups)
         Halo(xyz_c, dc_c, z_c, rad, mass, labels_h_massive)
-        
+
     # ========================================================================
     # Internal methods
     # ========================================================================
@@ -212,45 +212,44 @@
         return bhm
 
     def _dc_fog_corr(self, abs_mag, mag_threshold=-20.5, seedvalue=None):
-        a = Halo.z_centers
         dcfogcorr = np.zeros(len(self.z))
         for i in Halo.labels_h_massive:
-            sat_gal_mask = ((GalInGroups.groups == i) 
-                            * (abs_mag > mag_threshold))
+            sat_gal_mask = (GalInGroups.groups == i) * (
+                abs_mag > mag_threshold
+            )
             numgal = np.sum(sat_gal_mask)
-            nfw = NFWProfile(self.cosmo, Halo.z_centers[i], 
-                               mdef=self.delta_c)
+            nfw = NFWProfile(self.cosmo, Halo.z_centers[i], mdef=self.delta_c)
             radial_positions_pos = nfw.mc_generate_nfw_radial_positions(
-                                    num_pts=300000, 
-                                    halo_radius=Halo.radius[i],
-                                    seed=seedvalue)
+                num_pts=300000, halo_radius=Halo.radius[i], seed=seedvalue
+            )
             radial_positions_neg = nfw.mc_generate_nfw_radial_positions(
-                                    num_pts=300000, 
-                                    halo_radius=Halo.radius[i],
-                                    seed=seedvalue)
+                num_pts=300000, halo_radius=Halo.radius[i], seed=seedvalue
+            )
             radial_positions_neg = -1 * radial_positions_neg
-            radial_positions = np.r_[radial_positions_pos,
-                                     radial_positions_neg]
+            radial_positions = np.r_[
+                radial_positions_pos, radial_positions_neg
+            ]
             dc = np.random.choice(radial_positions, size=numgal)
-            dcfogcorr[sat_gal_mask] = Halo.dc_centers[i] + dc            
+            dcfogcorr[sat_gal_mask] = Halo.dc_centers[i] + dc
         return dcfogcorr, Halo.dc_centers, Halo.radius, GalInGroups.groups
 
     def _z_fog_corr(self, dcfogcorr, abs_mag, mag_threshold=-20.5):
         zfogcorr = np.zeros(len(self.z))
         for i in Halo.labels_h_massive:
-            sat_gal_mask = ((GalInGroups.groups == i) 
-                            * (abs_mag > mag_threshold))
+            sat_gal_mask = (GalInGroups.groups == i) * (
+                abs_mag > mag_threshold
+            )
             numgal = np.sum(sat_gal_mask)
             z_galaxies = np.zeros(numgal)
             dc_galaxies = dcfogcorr[sat_gal_mask]
             redshift = self.z[sat_gal_mask]
             for j in range(numgal):
                 z_galaxies[j] = z_at_value(
-                        self.cosmo.comoving_distance,
-                        dc_galaxies[j] * u.Mpc,
-                        zmin=redshift.min() - 0.01,
-                        zmax=redshift.max() + 0.01,
-                        )
+                    self.cosmo.comoving_distance,
+                    dc_galaxies[j] * u.Mpc,
+                    zmin=redshift.min() - 0.01,
+                    zmax=redshift.max() + 0.01,
+                )
             zfogcorr[sat_gal_mask] = z_galaxies
         return zfogcorr
 
@@ -353,7 +352,6 @@
         return dckaisercorr, zkaisercorr
 
     #   reconstructed Kaiser space; based on correcting for FoG effect only
-<<<<<<< HEAD
     def fogcorr(self, abs_mag, mag_threshold=-20.5, seedvalue=None):
         """Corrects the Finger of God effect only.
 
@@ -366,61 +364,12 @@
         zfogcorr : array_like
             Redshift of galaxies after apply corrections for FoG
             effect. Array has the same lengh that the input array z.
-=======
-    def fogcorr(self, seedvalue=None):
-        """Corrects the Finger of God effect only."""
-        dcfogcorr = np.zeros(len(self.clustering.labels_))
-        zfogcorr = np.zeros(len(self.clustering.labels_))
-        for i in self.labelshmassive[0]:
-
-            numgal = np.sum(self.clustering.labels_ == i)
-            c = 1 / 0.052
-            r200 = 117
-            rs = r200 / c
-            n0 = (numgal / (4 * np.pi * rs ** 3)) * (
-                1 / (np.log(1 + c) - c / (1 + c))
-            )
-
-            bins = np.linspace(0, 5000, 200)
-            r = (bins[1:] - bins[:-1]) / 2 + bins[:-1]
-            distr = n0 / ((r / rs) * (1 + r / rs) ** 2)
-
-            distr = distr / np.sum(distr)
-            ac = np.cumsum(distr)
-
-            random = np.random.RandomState(seed=seedvalue)
-            v3 = random(300000)
-            v4 = np.zeros(300000)
-            for j in range(len(ac) - 1):
-                ind = np.where((v3 >= ac[j]) & (v3 < ac[j + 1]))
-                v4[ind] = j + 1
-            v5 = np.zeros(300000)
-            for j in range(300000):
-                v5[j] = (
-                    bins[int(v4[j] + 1)] - bins[int(v4[j])]
-                ) * np.random.random() + bins[int(v4[j])]
-
-            self.dc = np.random.choice(v5, size=numgal)
-
-            dcfogcorr[self.clustering.labels_ == i] = (
-                self.dc_center[i] + self.dc
-            )
-
-            v6 = np.zeros(numgal)
-            v7 = dcfogcorr[self.clustering.labels_ == i]
-            redshift = self.z[self.clustering.labels_ == i]
-            for j in range(numgal):
-                v6[j] = z_at_value(
-                    self.cosmo.comoving_distance,
-                    v7[j] * u.Mpc,
-                    zmin=redshift.min() - 1,
-                    zmax=redshift.max() + 1,
-                )
-            zfogcorr[self.clustering.labels_ == i] = v6
->>>>>>> 1669f610
+
 
         """
-        dcfogcorr, dc_centers, radius, groups = self._dc_fog_corr(abs_mag, mag_threshold, seedvalue)
+        dcfogcorr, dc_centers, radius, groups = self._dc_fog_corr(
+            abs_mag, mag_threshold, seedvalue
+        )
         zfogcorr = self._z_fog_corr(dcfogcorr, abs_mag, mag_threshold)
         dcfogcorr[dcfogcorr == 0] = self.cosmo.comoving_distance(
             self.z[dcfogcorr == 0]

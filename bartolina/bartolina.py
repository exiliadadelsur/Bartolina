# This file is part of the
#   Bartolina Project (https://github.com/exiliadadelsur/Bartolina).
# Copyright (c) 2020 Noelia Rocío Perez and Claudio Antonio Lopez Cortez
# License: MIT
#   Full Text: https://github.com/exiliadadelsur/Bartolina/blob/master/LICENSE

"""Bartolina : real space reconstruction algorithm for redshift."""

from astropy import constants as const
from astropy import units as u
from astropy.coordinates import SkyCoord
from astropy.cosmology import LambdaCDM, z_at_value

import attr

import camb
from camb import model

from cluster_toolkit import bias

from halotools.empirical_models import NFWProfile

import numpy as np

import pandas as pd

from sklearn.cluster import DBSCAN


# ============================================================================
# MAIN CLASS
# ============================================================================

@attr.s
class ReZSpace(object):
    """Real space reconstruction algorithm.

    ...

    Attributes
    ----------
    ra : array_like
         Right ascension astronomy coordinate in decimal degrees.
    dec : array_like
          Declination astronomy coordinate in decimal degrees.
    z : array_like
        Observational redshift.
    cosmo : object
            Instance of an astropy cosmology. Default cosmology is 
            LambdaCDM with H0=100, Om0=0.27, Ode0=0.73.
    Mth : float
          The threshold mass that determines massive halos in solar mass.
          Default is 10 ** 12.5.
    delta_c : string
              Overdensity constant. Default is "200m".

    Methods
    -------
    halos()
        Find massive dark matter halos and cartesian coordinates of his
        centers. Necesary for all the other methods.
    kaisercorr()
        Corrects the Kaiser effect only.
    fogcorr()
        Corrects the Finger of God effect only.
    realspace()
        Corrects both effects (Kaiser and FoG).

    """

    # User input params
    ra = attr.ib()
    dec = attr.ib()
    z = attr.ib()
    cosmo = attr.ib(default=LambdaCDM(H0=100, Om0=0.27, Ode0=0.73))
    Mth = attr.ib(default=(10 ** 12.5))
    delta_c = attr.ib(default="200m")

<<<<<<< HEAD
    # ========================================================================
    # Internal methods
    # ========================================================================
=======
    def _bias(self, H0, Mth, omega_m):

        pars = camb.CAMBparams()
        pars.set_cosmology(H0, ombh2=0.022, omch2=0.122)
        pars.set_dark_energy(w=-1.0)
        pars.InitPower.set_params(ns=0.965)
        pars.set_matter_power(redshifts=[0.0, 0.8], kmax=2.0)

        pars.NonLinear = model.NonLinear_none
        results = camb.get_results(pars)
        kh, z, pk = results.get_matter_power_spectrum(
            minkh=1e-4, maxkh=1, npoints=1000
        )

        bhm = bias.bias_at_M(Mth, kh, pk, omega_m)

        return bhm

    def halos(self):
        """Find massive dark matter halos.
>>>>>>> 727e67b4

    def _xyzcoordinates(self):

        dc = self.cosmo.comoving_distance(self.z)
        c = SkyCoord(
            ra=np.array(self.ra) * u.degree,
            dec=np.array(self.dec) * u.degree,
            distance=np.array(dc) * u.mpc,
        )
        xyz = np.array([c.cartesian.x, c.cartesian.y, c.cartesian.z]).T
        return xyz

    def _groups(self, xyz):

        pesos = self.z * 100
        self.clustering = DBSCAN(eps=1.2, min_samples=24)
        self.clustering.fit(xyz, sample_weight=pesos)
        unique_elements, counts_elements = np.unique(
            self.clustering.labels_, return_counts=True
        )
        self.unique_elements = unique_elements[unique_elements > -1]
        return self.clustering.labels_

    def _radius(self, ra, dec, z):

        galnum = len(ra)
        dc = self.cosmo.comoving_distance(z)

        c1 = SkyCoord(np.array(ra) * u.deg, np.array(dec) * u.deg)
        c2 = SkyCoord(np.array(ra) * u.deg, np.array(dec) * u.deg)
        sum_rij = 0
        indi = np.arange(galnum)
        for i in indi:
            sep = c1[i].separation(c2[np.where(indi > i)])
            rp_rad = sep.radian
            rp_mpc = (
                dc[i]
                * rp_rad[
                    :,
                ]
            )
            rij = 1 / rp_mpc.value
            sum_rij = sum_rij + np.sum(rij)

        radius = (galnum * (galnum - 1) / (sum_rij)) * (np.pi / 2)
        return radius

    def _centers(self, xyz, z):
        xcenter = np.mean(xyz[:, 0])
        ycenter = np.mean(xyz[:, 1])
        zcenter = np.mean(xyz[:, 2])
        dc_center_i = np.sqrt(xcenter ** 2 + ycenter ** 2 + zcenter ** 2)
        redshift_center = z_at_value(
            self.cosmo.comoving_distance,
            dc_center_i * u.Mpc,
            zmin=z.min(),
            zmax=z.max(),
        )
        return xcenter, ycenter, zcenter, dc_center_i, redshift_center

    def _halomass(self, radius, z_center):
        model = NFWProfile(self.cosmo, z_center, mdef=self.delta_c)
        hmass = model.halo_radius_to_halo_mass(radius)
        return hmass

    def halos(self):
        """Find massive dark matter halos.

        Find massive dark matter halos and cartesian coordinates of his
        centers. Necesary for all the other methods.

        """
        # cartesian coordinates for galaxies
        xyz = self._xyzcoordinates()
        # finding group of galaxies
        self._groups(xyz)
        # mass and center, for each group
        self.xyzcenters = np.empty([len(self.unique_elements), 3])
        self.dc_center = np.empty([len(self.unique_elements)])
        self.hmass = np.empty([len(self.unique_elements)])
        for i in self.unique_elements:
            masksel = [self.clustering.labels_ == i]
            # halo radius
            radius = self._radius(
                self.ra[masksel], self.dec[masksel], self.z[masksel]
            )
            # halo center
            x, y, z, dc, z_cen = self._centers(xyz[masksel], self.z[masksel])
            self.xyzcenters[i, 0] = x
            self.xyzcenters[i, 0] = y
            self.xyzcenters[i, 0] = z
            self.dc_center[i] = dc
            # halo mass with NFW
            # NFW takes: halo radius, halo concentration parameter,
            # halo redshift, quantity consider, cosmology
            model = NFWProfile(self.cosmo, z_cen, mdef=dc)
            self.hmass[i] = model.halo_radius_to_halo_mass(radius)

        self.labelshmassive = np.where(self.mass > self.Mth)
        self.mass = self.mass[self.labelshmassive]

    def kaisercorr(self):
        """Corrects the Kaiser effect."""
        self.xyzcenters = self.xyzcenters[self.labelshmassive]
        inf = np.array(
            [
                self.xyzcenters[:, 0].min(),
                self.xyzcenters[:, 1].min(),
                self.xyzcenters[:, 2].min(),
            ]
        )
        sup = np.array(
            [
                self.xyzcenters[:, 0].max(),
                self.xyzcenters[:, 1].max(),
                self.xyzcenters[:, 2].max(),
            ]
        )
        rangeaxis = sup - inf
        maxaxis = np.argmax(rangeaxis)
        liminf = np.zeros((3))
        limsup = np.zeros((3))
        for i in range(3):
            if i == maxaxis:
                liminf[i] = inf[i] - 50
                limsup[i] = sup[i] + 50
            else:
                liminf[i] = (
                    inf[i] - (rangeaxis[maxaxis] + 100 - rangeaxis[i]) / 2
                )
                limsup[i] = (
                    sup[i] + (rangeaxis[maxaxis] + 100 - rangeaxis[i]) / 2
                )

        binesx = np.linspace(liminf[0], limsup[0], 1025)
        binesy = np.linspace(liminf[1], limsup[1], 1025)
        binesz = np.linspace(liminf[2], limsup[2], 1025)
        binnum = np.arange(0, 1024)
        xdist = pd.cut(self.xyzcenters[:, 0], bins=binesx, labels=binnum)
        ydist = pd.cut(self.xyzcenters[:, 1], bins=binesy, labels=binnum)
        zdist = pd.cut(self.xyzcenters[:, 2], bins=binesz, labels=binnum)
        self.valingrid = np.array(
            [
                np.array([xdist]),
                np.array([ydist]),
                np.array([zdist]),
            ]
        ).T

        bhm = self._bias(self.cosmo.H0, self.Mth, self.cosmo.Om0)

        x = np.arange(0, 1024)
        cube = np.array(np.meshgrid(x, x, x)).T.reshape(-1, 3)

        indexcube = np.zeros(1024 ** 3)
        for i in range(len(self.valingrid)):
            var = cube - self.valingrid[i]
            idcellsempty = np.where(
                (var[:, 0] == 0) & (var[:, 1] == 0) & (var[:, 2] == 0)
            )
            indexcube[idcellsempty] = self.mass[i]

        self.rho_h = np.sum(self.mass) / (1024 ** 3)
        self.delta = np.where(indexcube == 0, self.rho_h, indexcube)

        f = self.cosmo.Om0 ** 0.6 + 1 / 70 * self.cosmo.Ode0 * (
            1 + self.cosmo.Om0
        )

        v = np.fft.fft(self.cosmo.H0 * 1 * f * np.fft.fft(self.delta) / bhm)

        zkaisercorr = np.zeros((len(self.clustering.labels_)))

        for i in self.unique_elements:
            masc = [self.clustering.labels_ == i]
            zkaisercorr[masc] = (self.z[masc] - v[i] / const.c.value) / (
                1 + v[i] / const.c.value
            )

        dckaisercorr = self.cosmo.comoving_distance(zkaisercorr)

        return dckaisercorr, zkaisercorr

    #   reconstructed Kaiser space; based on correcting for FoG effect only
    def fogcorr(self, seedvalue=None):
        """Corrects the Finger of God effect only."""
        dcfogcorr = np.zeros(len(self.clustering.labels_))
        zfogcorr = np.zeros(len(self.clustering.labels_))
        for i in self.labelshmassive[0]:

            numgal = np.sum(self.clustering.labels_ == i)
            c = 1 / 0.052
            r200 = 117
            rs = r200 / c
            n0 = (numgal / (4 * np.pi * rs ** 3)) * (
                1 / (np.log(1 + c) - c / (1 + c))
            )

            bins = np.linspace(0, 5000, 200)
            r = (
                bins[
                    1:,
                ]
                - bins[
                    :-1,
                ]
            ) / 2 + bins[:-1]
            distr = n0 / ((r / rs) * (1 + r / rs) ** 2)

            distr = distr / np.sum(distr)
            ac = np.cumsum(distr)

            random = np.random.RandomState(seed=seedvalue)
            v3 = random(300000)
            v4 = np.zeros(300000)
            for j in range(len(ac) - 1):
                ind = np.where((v3 >= ac[j]) & (v3 < ac[j + 1]))
                v4[ind] = j + 1
            v5 = np.zeros(300000)
            for j in range(300000):
                v5[j] = (
                    bins[int(v4[j] + 1)] - bins[int(v4[j])]
                ) * np.random.random() + bins[int(v4[j])]

            self.dc = np.random.choice(v5, size=numgal)

            dcfogcorr[self.clustering.labels_ == i] = (
                self.dc_center[i] + self.dc
            )

            v6 = np.zeros(numgal)
            v7 = dcfogcorr[self.clustering.labels_ == i]
            redshift = self.z[self.clustering.labels_ == i]
            for j in range(numgal):
                v6[j] = z_at_value(
                    self.cosmo.comoving_distance,
                    v7[j] * u.Mpc,
                    zmin=redshift.min() - 1,
                    zmax=redshift.max() + 1,
                )
            zfogcorr[self.clustering.labels_ == i] = v6

        dcfogcorr[dcfogcorr == 0] = self.cosmo.comoving_distance(
            self.z[dcfogcorr == 0]
        )
        zfogcorr[dcfogcorr == 0] = self.z[dcfogcorr == 0]

        return dcfogcorr, zfogcorr

    #    Re-real space reconstructed real space; based on correcting redshift
    #    space distortions
    def realspace(self):
        """Corrects Kaiser and FoG effect."""
        dcfogcorr, zfogcorr = self.fogcorr()
        dckaisercorr, zkaisercorr = self.kaisercorr()

        dc = dcfogcorr + dckaisercorr
        zcorr = np.zeros(len(self.clustering.labels_))
        for i in self.labelshmassive[0]:
            numgal = np.sum(self.clustering.labels_ == i)
            v6 = np.zeros(numgal)
            v7 = dc[self.clustering.labels_ == i]
            redshift = self.z[self.clustering.labels_ == i]
            for j in range(numgal):
                v6[j] = z_at_value(
                    self.cosmo.comoving_distance,
                    v7[j] * u.Mpc,
                    zmin=redshift.min() - 1,
                    zmax=redshift.max() + 1,
                )
            zcorr[self.clustering.labels_ == i] = v6

        return dc, zcorr<|MERGE_RESOLUTION|>--- conflicted
+++ resolved
@@ -76,32 +76,9 @@
     Mth = attr.ib(default=(10 ** 12.5))
     delta_c = attr.ib(default="200m")
 
-<<<<<<< HEAD
     # ========================================================================
     # Internal methods
     # ========================================================================
-=======
-    def _bias(self, H0, Mth, omega_m):
-
-        pars = camb.CAMBparams()
-        pars.set_cosmology(H0, ombh2=0.022, omch2=0.122)
-        pars.set_dark_energy(w=-1.0)
-        pars.InitPower.set_params(ns=0.965)
-        pars.set_matter_power(redshifts=[0.0, 0.8], kmax=2.0)
-
-        pars.NonLinear = model.NonLinear_none
-        results = camb.get_results(pars)
-        kh, z, pk = results.get_matter_power_spectrum(
-            minkh=1e-4, maxkh=1, npoints=1000
-        )
-
-        bhm = bias.bias_at_M(Mth, kh, pk, omega_m)
-
-        return bhm
-
-    def halos(self):
-        """Find massive dark matter halos.
->>>>>>> 727e67b4
 
     def _xyzcoordinates(self):
 
@@ -166,6 +143,21 @@
         model = NFWProfile(self.cosmo, z_center, mdef=self.delta_c)
         hmass = model.halo_radius_to_halo_mass(radius)
         return hmass
+
+    def _bias(self, H0, Mth, omega_m):
+        pars = camb.CAMBparams()
+        pars.set_cosmology(H0, ombh2=0.022, omch2=0.122)
+        pars.set_dark_energy(w=-1.0)
+        pars.InitPower.set_params(ns=0.965)
+        pars.set_matter_power(redshifts=[0.0, 0.8], kmax=2.0)
+
+        pars.NonLinear = model.NonLinear_none
+        results = camb.get_results(pars)
+        kh, z, pk = results.get_matter_power_spectrum(
+            minkh=1e-4, maxkh=1, npoints=1000
+        )
+        bhm = bias.bias_at_M(Mth, kh, pk, omega_m)
+        return bhm
 
     def halos(self):
         """Find massive dark matter halos.

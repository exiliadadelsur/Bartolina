import numpy as np
from astropy.cosmology import LambdaCDM, z_at_value
from astropy import units as u
from astropy.coordinates import SkyCoord

from sklearn.cluster import DBSCAN
from NFW.nfw import NFW


# from cluster_toolkit import bias
# import camb
# from camb import model

import attr


@attr.s
class ReZSpace(object):

    ra = attr.ib()
    dec = attr.ib()
    z = attr.ib()
    H0 = attr.ib()
    omega_m = attr.ib()
    omega_lambda = attr.ib()
    Mth = attr.ib(default=(10 ** 12.5))

    def mclustering(self):
        cosmo = LambdaCDM(H0=self.H0, Om0=self.omega_m, Ode0=self.omega_lambda)
        dc = cosmo.comoving_distance(self.z)
        c = SkyCoord(
            ra=np.array(self.ra) * u.degree,
            dec=np.array(self.dec) * u.degree,
<<<<<<< HEAD
            distance=np.array(dc) * u.mpc)
        # coordinates transform
=======
            distance=np.array(dc) * u.mpc,
        )
>>>>>>> b939040e
        xyz = np.array([c.cartesian.x, c.cartesian.y, c.cartesian.z]).T
        pesos = 1 + np.arctan(self.z / 0.050)
        self.clustering = DBSCAN(eps=3, min_samples=130)
        self.clustering.fit(xyz, sample_weight=pesos)

        unique_elements, counts_elements = np.unique(self.clustering.labels_,
                                                     return_counts=True)
        
        unique_elements=unique_elements[unique_elements > -1]
        xyzcentros = np.empty([len(unique_elements),3])
        hmass = np.empty([len(unique_elements)])
        for i in unique_elements:
            v1 = xyz[self.clustering.labels_ == i]
            xyzcentros[i,0] = np.mean(v1[:,0])
            xyzcentros[i,1] = np.mean(v1[:,1])
            xyzcentros[i,2] = np.mean(v1[:,2])
            xradio = np.std(xyz[:,0])
            yradio = np.std(xyz[:,1])
            zradio = np.std(xyz[:,2])
            radio = np.sqrt(xradio**2+yradio**2+zradio**2)
            dc_centro=np.sqrt(xyzcentros[i,0]**2+xyzcentros[i,1]**2
                    +xyzcentros[i,2]**2)
            redshift = self.z[self.clustering.labels_ == i]
            z_centro = z_at_value(cosmo.comoving_distance, dc_centro*u.Mpc,
                                  zmin=redshift.min(), zmax=redshift.max())
            cparam=4
            nfw = NFW(radio, 4, z_centro, size_type="radius", cosmology=cosmo)
            r200 = cparam * radio
            hmass[i] = nfw.mass(r200).value
        
        self.hmass = hmass[hmass > self.Mth]            


    # reconstructed Kaiser space; based on correcting for FOG effect only
#    def ReKaiserSpace(self):

#       Grillado 3D

#       Halo bias
#       calcular k y P_linear con CAMB
#       cosmología
#       pars = camb.CAMBparams()
#       pars.set_cosmology(self.H0, ombh2=0.022, omch2=0.122)
#       pars.set_dark_energy(w=-1.0)
#       pars.InitPower.set_params(ns=0.965)
#       pars.set_matter_power(redshifts=[0.0, 0.8], kmax=2.0)
#       calcula plineal
#       pars.NonLinear = model.NonLinear_none
#       results = camb.get_results(pars)
#       kh, z, pk = results.get_matter_power_spectrum(minkh=1e-4, maxkh=1,
#                                                     npoints=1000)
#       bhm = bias.bias_at_M(self.Mth, kh, pk, self.omega_m)
#       Mass density contrast
#       deltah =
#       Calculo de f
#       f = self.omega_m ** 0.6 + 1 / 70 * self.omega_lambda *
#       (1 + self.omega_m)
#       ReKaiserZ
#       zk = (self.z - v/const.c) / 1 + v/const.c
#       Comoving distance
#       rcomovingk = calculo de distancia comoving a partir de zk
#       return #rcomovingk

#   reconstructed FOG space; based on correcting for Kaiser effect only
#   def ReFoGSpace(self):
#       return rcomovingf

#    Re-real space reconstructed real space; based on correcting redshift
#    space distortions
#    def ReRealSpace(self):
#       llama a ReKaiserSpace + ReFoGSpace
#       rcomovingk = ReKaiserSpace()
#       rcomovingf = ReFoGSpace()
#       return rcomovingk + rcomovingf<|MERGE_RESOLUTION|>--- conflicted
+++ resolved
@@ -20,58 +20,62 @@
     ra = attr.ib()
     dec = attr.ib()
     z = attr.ib()
-    H0 = attr.ib()
-    omega_m = attr.ib()
-    omega_lambda = attr.ib()
+    cosmo = attr.ib(default=LambdaCDM(H0=100, Om0=0.27, Ode0=0.73))
     Mth = attr.ib(default=(10 ** 12.5))
 
     def mclustering(self):
-        cosmo = LambdaCDM(H0=self.H0, Om0=self.omega_m, Ode0=self.omega_lambda)
-        dc = cosmo.comoving_distance(self.z)
+        dc = self.cosmo.comoving_distance(self.z)
         c = SkyCoord(
             ra=np.array(self.ra) * u.degree,
             dec=np.array(self.dec) * u.degree,
-<<<<<<< HEAD
-            distance=np.array(dc) * u.mpc)
-        # coordinates transform
-=======
             distance=np.array(dc) * u.mpc,
         )
->>>>>>> b939040e
+        # coordinates transform
         xyz = np.array([c.cartesian.x, c.cartesian.y, c.cartesian.z]).T
         pesos = 1 + np.arctan(self.z / 0.050)
         self.clustering = DBSCAN(eps=3, min_samples=130)
         self.clustering.fit(xyz, sample_weight=pesos)
 
-        unique_elements, counts_elements = np.unique(self.clustering.labels_,
-                                                     return_counts=True)
-        
-        unique_elements=unique_elements[unique_elements > -1]
-        xyzcentros = np.empty([len(unique_elements),3])
+        unique_elements, counts_elements = np.unique(
+            self.clustering.labels_, return_counts=True
+        )
+
+        unique_elements = unique_elements[unique_elements > -1]
+        xyzcentros = np.empty([len(unique_elements), 3])
         hmass = np.empty([len(unique_elements)])
         for i in unique_elements:
             v1 = xyz[self.clustering.labels_ == i]
-            xyzcentros[i,0] = np.mean(v1[:,0])
-            xyzcentros[i,1] = np.mean(v1[:,1])
-            xyzcentros[i,2] = np.mean(v1[:,2])
-            xradio = np.std(xyz[:,0])
-            yradio = np.std(xyz[:,1])
-            zradio = np.std(xyz[:,2])
-            radio = np.sqrt(xradio**2+yradio**2+zradio**2)
-            dc_centro=np.sqrt(xyzcentros[i,0]**2+xyzcentros[i,1]**2
-                    +xyzcentros[i,2]**2)
+            xyzcentros[i, 0] = np.mean(v1[:, 0])
+            xyzcentros[i, 1] = np.mean(v1[:, 1])
+            xyzcentros[i, 2] = np.mean(v1[:, 2])
+            xradio = np.std(xyz[:, 0])
+            yradio = np.std(xyz[:, 1])
+            zradio = np.std(xyz[:, 2])
+            radio = np.sqrt(xradio ** 2 + yradio ** 2 + zradio ** 2)
+            dc_centro = np.sqrt(
+                xyzcentros[i, 0] ** 2
+                + xyzcentros[i, 1] ** 2
+                + xyzcentros[i, 2] ** 2
+            )
             redshift = self.z[self.clustering.labels_ == i]
-            z_centro = z_at_value(cosmo.comoving_distance, dc_centro*u.Mpc,
-                                  zmin=redshift.min(), zmax=redshift.max())
-            cparam=4
-            nfw = NFW(radio, 4, z_centro, size_type="radius", cosmology=cosmo)
+            z_centro = z_at_value(
+                self.cosmo.comoving_distance,
+                dc_centro * u.Mpc,
+                zmin=redshift.min(),
+                zmax=redshift.max(),
+            )
+            cparam = 4
+            nfw = NFW(
+                radio, 4, z_centro, size_type="radius", cosmology=self.cosmo
+            )
             r200 = cparam * radio
             hmass[i] = nfw.mass(r200).value
-        
-        self.hmass = hmass[hmass > self.Mth]            
+
+        self.hmass = hmass[hmass > self.Mth]
+
+    # reconstructed Kaiser space; based on correcting for FOG effect only
 
 
-    # reconstructed Kaiser space; based on correcting for FOG effect only
 #    def ReKaiserSpace(self):
 
 #       Grillado 3D
